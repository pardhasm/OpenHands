import os
from itertools import islice

from agenthub.codeact_agent.action_parser import CodeActResponseParser
from openhands.controller.action_parser import ActionParseError
from openhands.controller.agent import Agent
from openhands.controller.state.state import State
from openhands.core.config import AgentConfig
from openhands.core.message import ImageContent, Message, TextContent
from openhands.events.action import (
    Action,
    AgentDelegateAction,
    AgentFinishAction,
    CmdRunAction,
    FileEditAction,
    IPythonRunCellAction,
    MessageAction,
    NullAction,
)
from openhands.events.observation import (
    AgentDelegateObservation,
    CmdOutputObservation,
    FileEditObservation,
    IPythonRunCellObservation,
    UserRejectObservation,
)
from openhands.events.observation.error import ErrorObservation
from openhands.events.observation.observation import Observation
from openhands.events.serialization.event import truncate_content
from openhands.llm.llm import LLM
from openhands.runtime.plugins import (
    AgentSkillsRequirement,
    JupyterRequirement,
    PluginRequirement,
)
from openhands.utils.microagent import MicroAgent
from openhands.utils.prompt import PromptManager


class CodeActAgent(Agent):
    VERSION = '1.9'
    """
    The Code Act Agent is a minimalist agent.
    The agent works by passing the model a list of action-observation pairs and prompting the model to take the next step.

    ### Overview

    This agent implements the CodeAct idea ([paper](https://arxiv.org/abs/2402.01030), [tweet](https://twitter.com/xingyaow_/status/1754556835703751087)) that consolidates LLM agents’ **act**ions into a unified **code** action space for both *simplicity* and *performance* (see paper for more details).

    The conceptual idea is illustrated below. At each turn, the agent can:

    1. **Converse**: Communicate with humans in natural language to ask for clarification, confirmation, etc.
    2. **CodeAct**: Choose to perform the task by executing code
    - Execute any valid Linux `bash` command
    - Execute any valid `Python` code with [an interactive Python interpreter](https://ipython.org/). This is simulated through `bash` command, see plugin system below for more details.

    ![image](https://github.com/All-Hands-AI/OpenHands/assets/38853559/92b622e3-72ad-4a61-8f41-8c040b6d5fb3)

    """

    sandbox_plugins: list[PluginRequirement] = [
        # NOTE: AgentSkillsRequirement need to go before JupyterRequirement, since
        # AgentSkillsRequirement provides a lot of Python functions,
        # and it needs to be initialized before Jupyter for Jupyter to use those functions.
        AgentSkillsRequirement(),
        JupyterRequirement(),
    ]

    action_parser = CodeActResponseParser()

    def __init__(
        self,
        llm: LLM,
        config: AgentConfig,
    ) -> None:
        """Initializes a new instance of the CodeActAgent class.

        Parameters:
        - llm (LLM): The llm to be used by this agent
        """
        super().__init__(llm, config)
        self.reset()

        self.micro_agent = (
            MicroAgent(
                os.path.join(
                    os.path.dirname(__file__), 'micro', f'{config.micro_agent_name}.md'
                )
            )
            if config.micro_agent_name
            else None
        )

        self.prompt_manager = PromptManager(
            prompt_dir=os.path.join(os.path.dirname(__file__)),
            agent_skills_docs=AgentSkillsRequirement.documentation,
            micro_agent=self.micro_agent,
        )

    def action_to_str(self, action: Action) -> str:
        if isinstance(action, CmdRunAction):
            return (
                f'{action.thought}\n<execute_bash>\n{action.command}\n</execute_bash>'
            )
        elif isinstance(action, IPythonRunCellAction):
            return f'{action.thought}\n<execute_ipython>\n{action.code}\n</execute_ipython>'
        elif isinstance(action, AgentDelegateAction):
            return f'{action.thought}\n<execute_browse>\n{action.inputs["task"]}\n</execute_browse>'
        elif isinstance(action, FileEditAction):
            return f'{action.thought}\n<file_edit path={action.path}>\n{action.content}\n</file_edit>'
        elif isinstance(action, MessageAction):
            return action.content
        elif isinstance(action, AgentFinishAction) and action.source == 'agent':
            return action.thought
        return ''

    def get_action_message(self, action: Action) -> Message | None:
        if (
            isinstance(action, AgentDelegateAction)
            or isinstance(action, CmdRunAction)
            or isinstance(action, IPythonRunCellAction)
            or isinstance(action, MessageAction)
            or isinstance(action, FileEditAction)
            or (isinstance(action, AgentFinishAction) and action.source == 'agent')
        ):
            content = [TextContent(text=self.action_to_str(action))]

            if (
                self.llm.vision_is_active()
                and isinstance(action, MessageAction)
                and action.images_urls
            ):
                content.append(ImageContent(image_urls=action.images_urls))

            return Message(
                role='user' if action.source == 'user' else 'assistant', content=content
            )
        return None

    def get_observation_message(self, obs: Observation) -> Message | None:
        max_message_chars = self.llm.config.max_message_chars
        obs_prefix = 'OBSERVATION:\n'
        if isinstance(obs, CmdOutputObservation):
            text = obs_prefix + truncate_content(obs.content, max_message_chars)
            text += (
                f'\n[Command {obs.command_id} finished with exit code {obs.exit_code}]'
            )
            return Message(role='user', content=[TextContent(text=text)])
        elif isinstance(obs, IPythonRunCellObservation):
            text = obs_prefix + obs.content
            # replace base64 images with a placeholder
            splitted = text.split('\n')
            for i, line in enumerate(splitted):
                if '![image](data:image/png;base64,' in line:
                    splitted[i] = (
                        '![image](data:image/png;base64, ...) already displayed to user'
                    )
            text = '\n'.join(splitted)
            text = truncate_content(text, max_message_chars)
            return Message(role='user', content=[TextContent(text=text)])
        elif isinstance(obs, FileEditObservation):
            text = obs_prefix + truncate_content(str(obs), max_message_chars)
            return Message(role='user', content=[TextContent(text=text)])
        elif isinstance(obs, AgentDelegateObservation):
            text = obs_prefix + truncate_content(
                obs.outputs['content'] if 'content' in obs.outputs else '',
                max_message_chars,
            )
            return Message(role='user', content=[TextContent(text=text)])
        elif isinstance(obs, ErrorObservation):
            text = obs_prefix + truncate_content(obs.content, max_message_chars)
            text += '\n[Error occurred in processing last action]'
            return Message(role='user', content=[TextContent(text=text)])
        elif isinstance(obs, UserRejectObservation):
            text = 'OBSERVATION:\n' + truncate_content(obs.content, max_message_chars)
            text += '\n[Last action has been rejected by the user]'
            return Message(role='user', content=[TextContent(text=text)])
        else:
            # If an observation message is not returned, it will cause an error
            # when the LLM tries to return the next message
            raise ValueError(f'Unknown observation type: {type(obs)}')

    def reset(self) -> None:
        """Resets the CodeAct Agent."""
        super().reset()

    def step(self, state: State) -> Action:
        """Performs one step using the CodeAct Agent.
        This includes gathering info on previous steps and prompting the model to make a command to execute.

        Parameters:
        - state (State): used to get updated info

        Returns:
        - CmdRunAction(command) - bash command to run
        - IPythonRunCellAction(code) - IPython code to run
        - AgentDelegateAction(agent, inputs) - delegate action for (sub)task
        - MessageAction(content) - Message action to run (e.g. ask for clarification)
        - AgentFinishAction() - end the interaction
        """
        # if we're done, go back
        latest_user_message = state.history.get_last_user_message()
        if latest_user_message and latest_user_message.strip() == '/exit':
            return AgentFinishAction()

        # prepare what we want to send to the LLM
        messages = self._get_messages(state)
        params = {
            'messages': self.llm.format_messages_for_llm(messages),
            'stop': [
                '</execute_ipython>',
                '</execute_bash>',
                '</execute_browse>',
                '</file_edit>',
            ],
        }

        if self.llm.is_caching_prompt_active():
            params['extra_headers'] = {
                'anthropic-beta': 'prompt-caching-2024-07-31',
            }

<<<<<<< HEAD
        # TODO: move exception handling to agent_controller
        try:
            response = self.llm.completion(**params)
        except OperationCancelled as e:
            raise e
        except Exception as e:
            logger.error(f'LLM exception: {str(e)}')
            error_message = '{}: {}'.format(type(e).__name__, str(e).split('\n')[0])
            return AgentFinishAction(
                thought=f'Agent encountered an error while processing the last action.\nError: {error_message}\nPlease try again.'
            )
=======
        response = self.llm.completion(**params)
>>>>>>> 477fd2fc

        try:
            return self.action_parser.parse(response)
        except ActionParseError as e:
            logger.error(f'Agent Action Parser error: {str(e)}')
            return NullAction(next_obs=ErrorObservation(content=e.error))

    def _get_messages(self, state: State) -> list[Message]:
        messages: list[Message] = [
            Message(
                role='system',
                content=[
                    TextContent(
                        text=self.prompt_manager.system_message,
                        cache_prompt=self.llm.is_caching_prompt_active(),  # Cache system prompt
                    )
                ],
            ),
            Message(
                role='user',
                content=[
                    TextContent(
                        text=self.prompt_manager.initial_user_message,
                        cache_prompt=self.llm.is_caching_prompt_active(),  # if the user asks the same query,
                    )
                ],
            ),
        ]

        for event in state.history.get_events():
            # create a regular message from an event
            if isinstance(event, Action):
                message = self.get_action_message(event)
            elif isinstance(event, Observation):
                message = self.get_observation_message(event)
            else:
                raise ValueError(f'Unknown event type: {type(event)}')

            # add regular message
            if message:
                # handle error if the message is the SAME role as the previous message
                # litellm.exceptions.BadRequestError: litellm.BadRequestError: OpenAIException - Error code: 400 - {'detail': 'Only supports u/a/u/a/u...'}
                # there shouldn't be two consecutive messages from the same role
                if messages and messages[-1].role == message.role:
                    messages[-1].content.extend(message.content)
                else:
                    messages.append(message)

        # Add caching to the last 2 user messages
        if self.llm.is_caching_prompt_active():
            user_turns_processed = 0
            for message in reversed(messages):
                if message.role == 'user' and user_turns_processed < 2:
                    message.content[
                        -1
                    ].cache_prompt = True  # Last item inside the message content
                    user_turns_processed += 1

        # The latest user message is important:
        # we want to remind the agent of the environment constraints
        latest_user_message = next(
            islice(
                (
                    m
                    for m in reversed(messages)
                    if m.role == 'user'
                    and any(isinstance(c, TextContent) for c in m.content)
                ),
                1,
            ),
            None,
        )
        if latest_user_message:
            reminder_text = f'\n\nENVIRONMENT REMINDER: You have {state.max_iterations - state.iteration} turns left to complete the task. When finished reply with <finish></finish>.'
            latest_user_message.content.append(TextContent(text=reminder_text))

        return messages<|MERGE_RESOLUTION|>--- conflicted
+++ resolved
@@ -6,6 +6,7 @@
 from openhands.controller.agent import Agent
 from openhands.controller.state.state import State
 from openhands.core.config import AgentConfig
+from openhands.core.logger import openhands_logger as logger
 from openhands.core.message import ImageContent, Message, TextContent
 from openhands.events.action import (
     Action,
@@ -220,21 +221,7 @@
                 'anthropic-beta': 'prompt-caching-2024-07-31',
             }
 
-<<<<<<< HEAD
-        # TODO: move exception handling to agent_controller
-        try:
-            response = self.llm.completion(**params)
-        except OperationCancelled as e:
-            raise e
-        except Exception as e:
-            logger.error(f'LLM exception: {str(e)}')
-            error_message = '{}: {}'.format(type(e).__name__, str(e).split('\n')[0])
-            return AgentFinishAction(
-                thought=f'Agent encountered an error while processing the last action.\nError: {error_message}\nPlease try again.'
-            )
-=======
         response = self.llm.completion(**params)
->>>>>>> 477fd2fc
 
         try:
             return self.action_parser.parse(response)
