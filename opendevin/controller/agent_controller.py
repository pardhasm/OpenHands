--- conflicted
+++ resolved
@@ -250,12 +250,7 @@
             return
 
         logger.info(action, extra={'msg_type': 'ACTION'})
-<<<<<<< HEAD
-        self.update_state_after_step()
-=======
-
         await self.update_state_after_step()
->>>>>>> 18d07bda
         if action.runnable:
             self._pending_action = action
         else:
