--- conflicted
+++ resolved
@@ -377,16 +377,11 @@
         logger.removeHandler(handler)
 
     # add console handler to print ONE line
-<<<<<<< HEAD
-    console_handler = get_console_handler(
-        log_level=logging.INFO, extra_info=f'Instance {instance_id}'
-=======
     console_handler = get_console_handler(log_level=logging.INFO)
     console_handler.setFormatter(
         logging.Formatter(
             f'Instance {instance_id} - ' + '%(asctime)s - %(levelname)s - %(message)s'
         )
->>>>>>> 81b3cd71
     )
     logger.addHandler(console_handler)
     logger.info(
