import threading

from openai._exceptions import APIConnectionError, InternalServerError, RateLimitError
from tenacity import (
    retry,
    retry_if_exception_type,
    stop_after_attempt,
    wait_random_exponential,
)

from openhands.core.config import LLMConfig
from openhands.core.logger import openhands_logger as logger
from openhands.core.utils import json
<<<<<<< HEAD
from openhands.runtime.utils.tenacity_stop import stop_if_should_exit
=======
from openhands.utils.tenacity_stop import stop_if_should_exit
>>>>>>> dddfba6f

try:
    import chromadb
    import llama_index.embeddings.openai.base as llama_openai
    from llama_index.core import Document, VectorStoreIndex
    from llama_index.core.retrievers import VectorIndexRetriever
    from llama_index.vector_stores.chroma import ChromaVectorStore

    LLAMA_INDEX_AVAILABLE = True
except ImportError:
    LLAMA_INDEX_AVAILABLE = False

if LLAMA_INDEX_AVAILABLE:
    # TODO: this could be made configurable
    num_retries: int = 10
    retry_min_wait: int = 3
    retry_max_wait: int = 300

    # llama-index includes a retry decorator around openai.get_embeddings() function
    # it is initialized with hard-coded values and errors
    # this non-customizable behavior is creating issues when it's retrying faster than providers' rate limits
    # this block attempts to banish it and replace it with our decorator, to allow users to set their own limits

    if hasattr(llama_openai.get_embeddings, '__wrapped__'):
        original_get_embeddings = llama_openai.get_embeddings.__wrapped__
    else:
        logger.warning('Cannot set custom retry limits.')
        num_retries = 1
        original_get_embeddings = llama_openai.get_embeddings

    def attempt_on_error(retry_state):
        logger.error(
            f'{retry_state.outcome.exception()}. Attempt #{retry_state.attempt_number} | You can customize retry values in the configuration.',
            exc_info=False,
        )
        return None

    @retry(
        reraise=True,
        stop=stop_after_attempt(num_retries) | stop_if_should_exit(),
        wait=wait_random_exponential(min=retry_min_wait, max=retry_max_wait),
        retry=retry_if_exception_type(
            (RateLimitError, APIConnectionError, InternalServerError)
        ),
        after=attempt_on_error,
    )
    def wrapper_get_embeddings(*args, **kwargs):
        return original_get_embeddings(*args, **kwargs)

    llama_openai.get_embeddings = wrapper_get_embeddings

    class EmbeddingsLoader:
        """Loader for embedding model initialization."""

        @staticmethod
        def get_embedding_model(strategy: str, llm_config: LLMConfig):
            supported_ollama_embed_models = [
                'llama2',
                'mxbai-embed-large',
                'nomic-embed-text',
                'all-minilm',
                'stable-code',
                'bge-m3',
                'bge-large',
                'paraphrase-multilingual',
                'snowflake-arctic-embed',
            ]
            if strategy in supported_ollama_embed_models:
                from llama_index.embeddings.ollama import OllamaEmbedding

                return OllamaEmbedding(
                    model_name=strategy,
                    base_url=llm_config.embedding_base_url,
                    ollama_additional_kwargs={'mirostat': 0},
                )
            elif strategy == 'openai':
                from llama_index.embeddings.openai import OpenAIEmbedding

                return OpenAIEmbedding(
                    model='text-embedding-ada-002',
                    api_key=llm_config.api_key,
                )
            elif strategy == 'azureopenai':
                from llama_index.embeddings.azure_openai import AzureOpenAIEmbedding

                return AzureOpenAIEmbedding(
                    model='text-embedding-ada-002',
                    deployment_name=llm_config.embedding_deployment_name,
                    api_key=llm_config.api_key,
                    azure_endpoint=llm_config.base_url,
                    api_version=llm_config.api_version,
                )
            elif (strategy is not None) and (strategy.lower() == 'none'):
                # TODO: this works but is not elegant enough. The incentive is when
                # an agent using embeddings is not used, there is no reason we need to
                # initialize an embedding model
                return None
            else:
                from llama_index.embeddings.huggingface import HuggingFaceEmbedding

                return HuggingFaceEmbedding(model_name='BAAI/bge-small-en-v1.5')


class LongTermMemory:
    """Handles storing information for the agent to access later, using chromadb."""

    def __init__(self, llm_config: LLMConfig, memory_max_threads: int = 1):
        """Initialize the chromadb and set up ChromaVectorStore for later use."""
        if not LLAMA_INDEX_AVAILABLE:
            raise ImportError(
                'llama_index and its dependencies are not installed. '
                'To use LongTermMemory, please run: poetry install --with llama-index'
            )

        db = chromadb.Client(chromadb.Settings(anonymized_telemetry=False))
        self.collection = db.get_or_create_collection(name='memories')
        vector_store = ChromaVectorStore(chroma_collection=self.collection)
        embedding_strategy = llm_config.embedding_model
        embed_model = EmbeddingsLoader.get_embedding_model(
            embedding_strategy, llm_config
        )
        self.index = VectorStoreIndex.from_vector_store(vector_store, embed_model)
        self.sema = threading.Semaphore(value=memory_max_threads)
        self.thought_idx = 0
        self._add_threads: list[threading.Thread] = []

    def add_event(self, event: dict):
        """Adds a new event to the long term memory with a unique id.

        Parameters:
        - event (dict): The new event to be added to memory
        """
        id = ''
        t = ''
        if 'action' in event:
            t = 'action'
            id = event['action']
        elif 'observation' in event:
            t = 'observation'
            id = event['observation']
        doc = Document(
            text=json.dumps(event),
            doc_id=str(self.thought_idx),
            extra_info={
                'type': t,
                'id': id,
                'idx': self.thought_idx,
            },
        )
        self.thought_idx += 1
        logger.debug('Adding %s event to memory: %d', t, self.thought_idx)
        thread = threading.Thread(target=self._add_doc, args=(doc,))
        self._add_threads.append(thread)
        thread.start()  # We add the doc concurrently so we don't have to wait ~500ms for the insert

    def _add_doc(self, doc):
        with self.sema:
            self.index.insert(doc)

    def search(self, query: str, k: int = 10):
        """Searches through the current memory using VectorIndexRetriever

        Parameters:
        - query (str): A query to match search results to
        - k (int): Number of top results to return

        Returns:
        - list[str]: list of top k results found in current memory
        """
        retriever = VectorIndexRetriever(
            index=self.index,
            similarity_top_k=k,
        )
        results = retriever.retrieve(query)
        return [r.get_text() for r in results]<|MERGE_RESOLUTION|>--- conflicted
+++ resolved
@@ -11,11 +11,7 @@
 from openhands.core.config import LLMConfig
 from openhands.core.logger import openhands_logger as logger
 from openhands.core.utils import json
-<<<<<<< HEAD
-from openhands.runtime.utils.tenacity_stop import stop_if_should_exit
-=======
 from openhands.utils.tenacity_stop import stop_if_should_exit
->>>>>>> dddfba6f
 
 try:
     import chromadb
