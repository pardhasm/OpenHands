--- conflicted
+++ resolved
@@ -60,11 +60,7 @@
         target_image_tag = tags[1].split(':')[1] if len(tags) > 1 else None
 
         # Check if the image exists and pull if necessary
-<<<<<<< HEAD
-        self.image_exists(target_image_hash_name, tag=target_image_hash_tag)
-=======
         self.image_exists(target_image_hash_name)
->>>>>>> d90f81d1
 
         buildx_cmd = [
             'docker',
@@ -170,15 +166,11 @@
         )
         return target_image_hash_name
 
-    def image_exists(
-        self, image_name: str, tag: str | None = None, pull_from_repo: bool = True
-    ) -> bool:
+    def image_exists(self, image_name: str, pull_from_repo: bool = True) -> bool:
         """Check if the image exists in the registry (try to pull it first) or in the local store.
 
         Args:
             image_name (str): The Docker image to check (<image repo>:<image tag>)
-            tag (str): The tag to pull. If ``tag`` is ``None`` or empty, it
-                is set to ``latest``.
             pull_from_repo (bool): Whether to pull from the remote repo if the image not present locally
         Returns:
             bool: Whether the Docker image exists in the registry or in the local store
@@ -211,11 +203,7 @@
                     image_tag = None
 
                 for line in self.docker_client.api.pull(
-<<<<<<< HEAD
-                    image_name, tag=tag, stream=True, decode=True
-=======
                     image_repo, tag=image_tag, stream=True, decode=True
->>>>>>> d90f81d1
                 ):
                     self._output_build_progress(line, layers, previous_layer_count)
                     previous_layer_count = len(layers)
