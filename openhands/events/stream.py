import asyncio
import threading
from datetime import datetime
from enum import Enum
from typing import Callable, ClassVar, Iterable

from openhands.controller.state.state import State
from openhands.core.logger import openhands_logger as logger
from openhands.core.utils import json
from openhands.events.action.action import Action
from openhands.events.action.agent import (
    AgentFinishAction,
    ChangeAgentStateAction,
)
from openhands.events.action.empty import NullAction
from openhands.events.action.message import MessageAction
from openhands.events.event import Event, EventSource
from openhands.events.observation import Observation
from openhands.events.observation.agent import AgentStateChangedObservation
from openhands.events.observation.commands import CmdOutputObservation
from openhands.events.observation.delegate import AgentDelegateObservation
from openhands.events.observation.empty import NullObservation
from openhands.events.serialization.event import event_from_dict, event_to_dict
from openhands.runtime.utils.shutdown_listener import should_continue
from openhands.storage import FileStore


class EventStreamSubscriber(str, Enum):
    AGENT_CONTROLLER = 'agent_controller'
    SECURITY_ANALYZER = 'security_analyzer'
    SERVER = 'server'
    RUNTIME = 'runtime'
    MAIN = 'main'
    TEST = 'test'


class EventStream:
    sid: str
    file_store: FileStore
    state: State | None
    # For each subscriber ID, there is a stack of callback functions - useful
    # when there are agent delegates
    _subscribers: dict[str, list[Callable]]
    _cur_id: int
    _lock: threading.Lock
    filter_out: ClassVar[tuple[type[Event], ...]] = (
        NullAction,
        NullObservation,
        ChangeAgentStateAction,
        AgentStateChangedObservation,
    )

    def __init__(self, sid: str, file_store: FileStore):
        self.sid = sid
        self.file_store = file_store
        self.state = None
        self._subscribers = {}
        self._cur_id = 0
        self._lock = threading.Lock()
        self._reinitialize_from_file_store()

    def set_state(self, state: State):
        self.state = state

    def _reinitialize_from_file_store(self) -> None:
        try:
            events = self.file_store.list(f'sessions/{self.sid}/events')
        except FileNotFoundError:
            logger.debug(f'No events found for session {self.sid}')
            self._cur_id = 0
            return

        # if we have events, we need to find the highest id to prepare for new events
        for event_str in events:
            id = self._get_id_from_filename(event_str)
            if id >= self._cur_id:
                self._cur_id = id + 1

    def _get_filename_for_id(self, id: int) -> str:
        return f'sessions/{self.sid}/events/{id}.json'

    @staticmethod
    def _get_id_from_filename(filename: str) -> int:
        try:
            return int(filename.split('/')[-1].split('.')[0])
        except ValueError:
            logger.warning(f'get id from filename ({filename}) failed.')
            return -1

    def get_events(
        self,
        start_id=None,
        end_id=None,
        reverse=False,
        include_delegates=False,
        filter_out_types: tuple[type[Event], ...] | None = None,
    ) -> Iterable[Event]:
<<<<<<< HEAD
        """
        Retrieve events from the stream, optionally filtering out certain event types and delegate events.

        Args:
            start_id: The starting event ID. Defaults to the state's start_id or 0.
            end_id: The ending event ID. Defaults to the state's end_id or the latest event.
            reverse: Whether to iterate in reverse order. Defaults to False.
            filter_out_types: Event types to filter out. Defaults to the built-in filter_out.

        Yields:
            Event: Events from the stream that match the criteria.
        """
        if self.state is None:
            raise ValueError('State has not been set for EventStream')

        if start_id is None:
            start_id = self.state.start_id if self.state.start_id != -1 else 0
        if end_id is None:
            end_id = self.state.end_id if self.state.end_id != -1 else self._cur_id - 1

        exclude_types = (
            filter_out_types if filter_out_types is not None else self.filter_out
        )

        event_range = (
            range(end_id, start_id - 1, -1) if reverse else range(start_id, end_id + 1)
        )

        for event_id in event_range:
            try:
                event = self.get_event(event_id)

                # Filter out excluded event types
                if isinstance(event, exclude_types):
                    continue

                # Filter out delegate events
                if not include_delegates and any(
                    delegate_start < event.id < delegate_end
                    for delegate_start, (
                        _,
                        _,
                        delegate_end,
                    ) in self.state.delegates.items()
                ):
                    continue

                yield event
            except FileNotFoundError:
                logger.debug(f'No event found for ID {event_id}')
                if not reverse:
=======
        if reverse:
            if end_id is None:
                end_id = self._cur_id - 1
            event_id = end_id
            while event_id >= start_id:
                try:
                    event = self.get_event(event_id)
                    if filter_out_type is None or not isinstance(
                        event, filter_out_type
                    ):
                        yield event
                except FileNotFoundError:
                    logger.debug(f'No event found for ID {event_id}')
                event_id -= 1
        else:
            event_id = start_id
            while should_continue():
                if end_id is not None and event_id > end_id:
                    break
                try:
                    event = self.get_event(event_id)
                    if filter_out_type is None or not isinstance(
                        event, filter_out_type
                    ):
                        yield event
                except FileNotFoundError:
>>>>>>> 1b1d8f0b
                    break

    def get_event(self, id: int) -> Event:
        filename = self._get_filename_for_id(id)
        content = self.file_store.read(filename)
        data = json.loads(content)
        return event_from_dict(data)

    def get_latest_event(self) -> Event:
        return self.get_event(self._cur_id - 1)

    def get_latest_event_id(self) -> int:
        return self._cur_id - 1

    def subscribe(self, id: EventStreamSubscriber, callback: Callable, append=False):
        if id in self._subscribers:
            if append:
                self._subscribers[id].append(callback)
            else:
                raise ValueError('Subscriber already exists: ' + id)
        else:
            self._subscribers[id] = [callback]

    def unsubscribe(self, id: EventStreamSubscriber):
        if id not in self._subscribers:
            logger.warning('Subscriber not found during unsubscribe: ' + id)
        else:
            self._subscribers[id].pop()
            if len(self._subscribers[id]) == 0:
                del self._subscribers[id]

    def add_event(self, event: Event, source: EventSource):
        with self._lock:
            event._id = self._cur_id  # type: ignore [attr-defined]
            self._cur_id += 1
        logger.debug(f'Adding {type(event).__name__} id={event.id} from {source.name}')
        event._timestamp = datetime.now().isoformat()
        event._source = source  # type: ignore [attr-defined]
        data = event_to_dict(event)
        if event.id is not None:
            self.file_store.write(self._get_filename_for_id(event.id), json.dumps(data))

        for key in sorted(self._subscribers.keys()):
            stack = self._subscribers[key]
            callback = stack[-1]
            asyncio.create_task(callback(event))

    def filtered_events_by_source(self, source: EventSource):
        for event in self.get_events():
            if event.source == source:
                yield event

    def clear(self):
        self.file_store.delete(f'sessions/{self.sid}')
        self._cur_id = 0
        # self._subscribers = {}
        self._reinitialize_from_file_store()

    def get_last_action(self, end_id: int = -1) -> Action | None:
        """Return the last action from the event stream, filtered to exclude unwanted events."""
        if self.state is None:
            raise ValueError('State has not been set for EventStream')

        end_id = end_id if end_id != -1 else self.state.end_id
        if end_id == -1:
            end_id = self._cur_id - 1

        last_action = next(
            (
                event
                for event in self.get_events(end_id=end_id, reverse=True)
                if isinstance(event, Action)
            ),
            None,
        )

        return last_action

    def get_last_observation(self, end_id: int = -1) -> Observation | None:
        """Return the last observation from the event stream, filtered to exclude unwanted events."""
        if self.state is None:
            raise ValueError('State has not been set for EventStream')

        end_id = end_id if end_id != -1 else self.state.end_id
        if end_id == -1:
            end_id = self._cur_id - 1

        last_observation = next(
            (
                event
                for event in self.get_events(end_id=end_id, reverse=True)
                if isinstance(event, Observation)
            ),
            None,
        )

        return last_observation

    def get_last_user_message(self) -> str:
        """Return the content of the last user message from the event stream."""
        last_user_message = next(
            (
                event.content
                for event in self.get_events(reverse=True)
                if isinstance(event, MessageAction) and event.source == EventSource.USER
            ),
            None,
        )

        return last_user_message if last_user_message is not None else ''

    def get_last_agent_message(self) -> str:
        """Return the content of the last agent message from the event stream."""
        last_agent_message = next(
            (
                event.content
                for event in self.get_events(reverse=True)
                if isinstance(event, MessageAction)
                and event.source == EventSource.AGENT
            ),
            None,
        )

        return last_agent_message if last_agent_message is not None else ''

    def get_last_events(self, n: int) -> list[Event]:
        """Return the last n events from the event stream."""
        # dummy agent is using this
        # it works, but it's not great to store temporary lists now just for a test
        end_id = self._cur_id - 1
        start_id = max(0, end_id - n + 1)

        return list(
            event for event in self.get_events(start_id=start_id, end_id=end_id)
        )

    def get_current_user_intent(self):
        """Returns the latest user message and image(if provided) that appears after a FinishAction, or the first (the task) if nothing was finished yet."""
        last_user_message = None
        last_user_message_image_urls: list[str] | None = []
        for event in self.get_events(reverse=True):
            if isinstance(event, MessageAction) and event.source == 'user':
                last_user_message = event.content
                last_user_message_image_urls = event.images_urls
            elif isinstance(event, AgentFinishAction):
                if last_user_message is not None:
                    return last_user_message

        return last_user_message, last_user_message_image_urls

    def has_delegation(self) -> bool:
        for event in self.get_events():
            if isinstance(event, AgentDelegateObservation):
                return True
        return False

    def get_events_as_list(self, include_delegates: bool = False) -> list[Event]:
        """Return the history as a list of Event objects."""
        return list(self.get_events(include_delegates=include_delegates))

    # history is now available as a filtered stream of events, rather than list of pairs of (Action, Observation)
    # we rebuild the pairs here
    # for compatibility with the existing output format in evaluations
    def compatibility_for_eval_history_pairs(self) -> list[tuple[dict, dict]]:
        history_pairs = []

        for action, observation in self.get_pairs():
            history_pairs.append((event_to_dict(action), event_to_dict(observation)))

        return history_pairs

    def get_pairs(self) -> list[tuple[Action, Observation]]:
        """Return the history as a list of tuples (action, observation)."""
        tuples: list[tuple[Action, Observation]] = []
        action_map: dict[int, Action] = {}
        observation_map: dict[int, Observation] = {}

        # runnable actions are set as cause of observations
        # (MessageAction, NullObservation) for source=USER
        # (MessageAction, NullObservation) for source=AGENT
        # (other_action?, NullObservation)
        # (NullAction, CmdOutputObservation) background CmdOutputObservations

        for event in self.get_events_as_list():
            if event.id is None or event.id == -1:
                logger.debug(f'Event {event} has no ID')

            if isinstance(event, Action):
                action_map[event.id] = event

            if isinstance(event, Observation):
                if event.cause is None or event.cause == -1:
                    logger.debug(f'Observation {event} has no cause')

                if event.cause is None:
                    # runnable actions are set as cause of observations
                    # NullObservations have no cause
                    continue

                observation_map[event.cause] = event

        for action_id, action in action_map.items():
            observation = observation_map.get(action_id)
            if observation:
                # observation with a cause
                tuples.append((action, observation))
            else:
                tuples.append((action, NullObservation('')))

        for cause_id, observation in observation_map.items():
            if cause_id not in action_map:
                if isinstance(observation, NullObservation):
                    continue
                if not isinstance(observation, CmdOutputObservation):
                    logger.debug(f'Observation {observation} has no cause')
                tuples.append((NullAction(), observation))

        return tuples.copy()<|MERGE_RESOLUTION|>--- conflicted
+++ resolved
@@ -95,7 +95,6 @@
         include_delegates=False,
         filter_out_types: tuple[type[Event], ...] | None = None,
     ) -> Iterable[Event]:
-<<<<<<< HEAD
         """
         Retrieve events from the stream, optionally filtering out certain event types and delegate events.
 
@@ -125,6 +124,10 @@
         )
 
         for event_id in event_range:
+            # check if we're shutting down
+            if not should_continue():
+                break
+
             try:
                 event = self.get_event(event_id)
 
@@ -147,34 +150,6 @@
             except FileNotFoundError:
                 logger.debug(f'No event found for ID {event_id}')
                 if not reverse:
-=======
-        if reverse:
-            if end_id is None:
-                end_id = self._cur_id - 1
-            event_id = end_id
-            while event_id >= start_id:
-                try:
-                    event = self.get_event(event_id)
-                    if filter_out_type is None or not isinstance(
-                        event, filter_out_type
-                    ):
-                        yield event
-                except FileNotFoundError:
-                    logger.debug(f'No event found for ID {event_id}')
-                event_id -= 1
-        else:
-            event_id = start_id
-            while should_continue():
-                if end_id is not None and event_id > end_id:
-                    break
-                try:
-                    event = self.get_event(event_id)
-                    if filter_out_type is None or not isinstance(
-                        event, filter_out_type
-                    ):
-                        yield event
-                except FileNotFoundError:
->>>>>>> 1b1d8f0b
                     break
 
     def get_event(self, id: int) -> Event:
