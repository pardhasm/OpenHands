import asyncio
import traceback
from typing import Type

from openhands.controller.agent import Agent
from openhands.controller.state.state import State, TrafficControlState
from openhands.controller.stuck import StuckDetector
from openhands.core.config import AgentConfig, LLMConfig
from openhands.core.exceptions import (
    LLMMalformedActionError,
    LLMNoActionError,
    LLMResponseError,
)
from openhands.core.logger import openhands_logger as logger
from openhands.core.schema import AgentState
from openhands.events import EventSource, EventStream, EventStreamSubscriber
from openhands.events.action import (
    Action,
    ActionConfirmationStatus,
    AddTaskAction,
    AgentDelegateAction,
    AgentFinishAction,
    AgentRejectAction,
    ChangeAgentStateAction,
    CmdRunAction,
    IPythonRunCellAction,
    MessageAction,
    ModifyTaskAction,
    NullAction,
)
from openhands.events.event import Event
from openhands.events.observation import (
    AgentDelegateObservation,
    AgentStateChangedObservation,
    CmdOutputObservation,
    ErrorObservation,
    Observation,
)
from openhands.llm.llm import LLM

# note: RESUME is only available on web GUI
TRAFFIC_CONTROL_REMINDER = (
    "Please click on resume button if you'd like to continue, or start a new task."
)


class AgentController:
    id: str
    agent: Agent
    max_iterations: int
    event_stream: EventStream
    state: State
    confirmation_mode: bool
    agent_to_llm_config: dict[str, LLMConfig]
    agent_configs: dict[str, AgentConfig]
    agent_task: asyncio.Task | None = None
    parent: 'AgentController | None' = None
    delegate: 'AgentController | None' = None
    _pending_action: Action | None = None

    def __init__(
        self,
        agent: Agent,
        event_stream: EventStream,
        max_iterations: int,
        max_budget_per_task: float | None = None,
        agent_to_llm_config: dict[str, LLMConfig] | None = None,
        agent_configs: dict[str, AgentConfig] | None = None,
        sid: str = 'default',
        confirmation_mode: bool = False,
        initial_state: State | None = None,
        is_delegate: bool = False,
        headless_mode: bool = True,
    ):
        """Initializes a new instance of the AgentController class.

        Args:
            agent: The agent instance to control.
            event_stream: The event stream to publish events to.
            max_iterations: The maximum number of iterations the agent can run.
            max_budget_per_task: The maximum budget (in USD) allowed per task, beyond which the agent will stop.
            agent_to_llm_config: A dictionary mapping agent names to LLM configurations in the case that
                we delegate to a different agent.
            agent_configs: A dictionary mapping agent names to agent configurations in the case that
                we delegate to a different agent.
            sid: The session ID of the agent.
            initial_state: The initial state of the controller.
            is_delegate: Whether this controller is a delegate.
            headless_mode: Whether the agent is run in headless mode.
        """
        self._step_lock = asyncio.Lock()
        self.id = sid
        self.agent = agent
        self.headless_mode = headless_mode

        # subscribe to the event stream
        self.event_stream = event_stream
        self.event_stream.subscribe(
            EventStreamSubscriber.AGENT_CONTROLLER, self.on_event, append=is_delegate
        )

        # state from the previous session, state from a parent agent, or a fresh state
        self.set_initial_state(
            state=initial_state,
            max_iterations=max_iterations,
            confirmation_mode=confirmation_mode,
        )
        self.max_budget_per_task = max_budget_per_task
        self.agent_to_llm_config = agent_to_llm_config if agent_to_llm_config else {}
        self.agent_configs = agent_configs if agent_configs else {}
        self._initial_max_iterations = max_iterations
        self._initial_max_budget_per_task = max_budget_per_task

        # stuck helper
        self._stuck_detector = StuckDetector(self.state)

        if not is_delegate:
            self.agent_task = asyncio.create_task(self._start_step_loop())

    async def close(self):
        """Closes the agent controller, canceling any ongoing tasks and unsubscribing from the event stream."""
        if self.agent_task is not None:
            self.agent_task.cancel()
        await self.set_agent_state_to(AgentState.STOPPED)
        self.event_stream.unsubscribe(EventStreamSubscriber.AGENT_CONTROLLER)

    def update_state_before_step(self):
        self.state.iteration += 1
        self.state.local_iteration += 1

    async def update_state_after_step(self):
        # update metrics especially for cost
        self.state.local_metrics = self.agent.llm.metrics

    async def report_error(self, message: str, exception: Exception | None = None):
        """Reports an error to the user and sends the exception to the LLM next step, in the hope it can self-correct.

        This method should be called for a particular type of errors, which have:
        - a user-friendly message, which will be shown in the chat box. This should not be a raw exception message.
        - an ErrorObservation that can be sent to the LLM by the agent, with the exception message, so it can self-correct next time.
        """
        self.state.last_error = message
        if exception:
            self.state.last_error += f': {exception}'
        self.event_stream.add_event(ErrorObservation(message), EventSource.AGENT)

    async def _start_step_loop(self):
        """The main loop for the agent's step-by-step execution."""

        logger.info(f'[Agent Controller {self.id}] Starting step loop...')
        while True:
            try:
                await self._step()
            except asyncio.CancelledError:
                logger.info('AgentController task was cancelled')
                break
            except Exception as e:
                traceback.print_exc()
                logger.error(f'Error while running the agent: {e}')
                logger.error(traceback.format_exc())
                await self.report_error(
                    'There was an unexpected error while running the agent', exception=e
                )
                await self.set_agent_state_to(AgentState.ERROR)
                break

            await asyncio.sleep(0.1)

    async def on_event(self, event: Event):
        """Callback from the event stream. Notifies the controller of incoming events.

        Args:
            event (Event): The incoming event to process.
        """
<<<<<<< HEAD
        if isinstance(event, ChangeAgentStateAction):
            await self.set_agent_state_to(event.agent_state)  # type: ignore
        elif isinstance(event, MessageAction):
            if event.source == EventSource.USER:
                logger.info(
                    event,
                    extra={'msg_type': 'ACTION', 'event_source': EventSource.USER},
                )
                if self.get_agent_state() != AgentState.RUNNING:
                    await self.set_agent_state_to(AgentState.RUNNING)
            elif event.source == EventSource.AGENT and event.wait_for_response:
                await self.set_agent_state_to(AgentState.AWAITING_USER_INPUT)
        elif isinstance(event, AgentDelegateAction):
            self._handle_delegate_action(event)
            await self.start_delegate(event)
        elif isinstance(event, AgentDelegateObservation):
            self._handle_delegate_observation(event)
        elif isinstance(event, AddTaskAction):
            self.state.root_task.add_subtask(event.parent, event.goal, event.subtasks)
        elif isinstance(event, ModifyTaskAction):
            self.state.root_task.set_subtask_state(event.task_id, event.state)
        elif isinstance(event, AgentFinishAction):
            self.state.outputs = event.outputs
=======
        if isinstance(event, Action):
            await self._handle_action(event)
        elif isinstance(event, Observation):
            await self._handle_observation(event)

    async def _handle_action(self, action: Action):
        """Handles actions from the event stream.

        Args:
            action (Action): The action to handle.
        """
        if isinstance(action, ChangeAgentStateAction):
            await self.set_agent_state_to(action.agent_state)  # type: ignore
        elif isinstance(action, MessageAction):
            await self._handle_message_action(action)
        elif isinstance(action, AgentDelegateAction):
            await self.start_delegate(action)
        elif isinstance(action, AddTaskAction):
            self.state.root_task.add_subtask(
                action.parent, action.goal, action.subtasks
            )
        elif isinstance(action, ModifyTaskAction):
            self.state.root_task.set_subtask_state(action.task_id, action.state)
        elif isinstance(action, AgentFinishAction):
            self.state.outputs = action.outputs
>>>>>>> c3117e8c
            self.state.metrics.merge(self.state.local_metrics)
            await self.set_agent_state_to(AgentState.FINISHED)
        elif isinstance(action, AgentRejectAction):
            self.state.outputs = action.outputs
            self.state.metrics.merge(self.state.local_metrics)
            await self.set_agent_state_to(AgentState.REJECTED)
<<<<<<< HEAD
        elif isinstance(event, Observation):
            if (
                self._pending_action
                and hasattr(self._pending_action, 'is_confirmed')
                and self._pending_action.is_confirmed
                == ActionConfirmationStatus.AWAITING_CONFIRMATION
            ):
                return
            if self._pending_action and self._pending_action.id == event.cause:
                self._pending_action = None
                if self.state.agent_state == AgentState.USER_CONFIRMED:
                    await self.set_agent_state_to(AgentState.RUNNING)
                if self.state.agent_state == AgentState.USER_REJECTED:
                    await self.set_agent_state_to(AgentState.AWAITING_USER_INPUT)
                logger.info(event, extra={'msg_type': 'OBSERVATION'})
            elif isinstance(event, CmdOutputObservation):
                logger.info(event, extra={'msg_type': 'OBSERVATION'})
            elif isinstance(event, AgentDelegateObservation):
                logger.info(event, extra={'msg_type': 'OBSERVATION'})
            elif isinstance(event, ErrorObservation):
                logger.info(event, extra={'msg_type': 'OBSERVATION'})
                if self.state.agent_state == AgentState.ERROR:
                    self.state.metrics.merge(self.state.local_metrics)
=======

    async def _handle_observation(self, observation: Observation):
        """Handles observation from the event stream.

        Args:
            observation (observation): The observation to handle.
        """
        if (
            self._pending_action
            and hasattr(self._pending_action, 'is_confirmed')
            and self._pending_action.is_confirmed
            == ActionConfirmationStatus.AWAITING_CONFIRMATION
        ):
            return

        logger.info(observation, extra={'msg_type': 'OBSERVATION'})
        if self._pending_action and self._pending_action.id == observation.cause:
            self._pending_action = None
            if self.state.agent_state == AgentState.USER_CONFIRMED:
                await self.set_agent_state_to(AgentState.RUNNING)
            if self.state.agent_state == AgentState.USER_REJECTED:
                await self.set_agent_state_to(AgentState.AWAITING_USER_INPUT)
            return

        if isinstance(observation, CmdOutputObservation):
            return
        elif isinstance(observation, AgentDelegateObservation):
            self.state.history.on_event(observation)
        elif isinstance(observation, ErrorObservation):
            if self.state.agent_state == AgentState.ERROR:
                self.state.metrics.merge(self.state.local_metrics)

    async def _handle_message_action(self, action: MessageAction):
        """Handles message actions from the event stream.

        Args:
            action (MessageAction): The message action to handle.
        """
        if action.source == EventSource.USER:
            logger.info(
                action, extra={'msg_type': 'ACTION', 'event_source': EventSource.USER}
            )
            if self.get_agent_state() != AgentState.RUNNING:
                await self.set_agent_state_to(AgentState.RUNNING)
        elif action.source == EventSource.AGENT and action.wait_for_response:
            await self.set_agent_state_to(AgentState.AWAITING_USER_INPUT)
>>>>>>> c3117e8c

    def _handle_delegate_action(self, event: AgentDelegateAction):
        logger.debug('AgentDelegateAction received')
        delegate_start = event.id
        delegate_agent = event.agent
        delegate_task = event.inputs.get('task', '')

        # Initialize the delegate entry with end_id as None
        # end id = -1 means that the delegate has not ended yet
        self.state.delegates[delegate_start] = (delegate_agent, delegate_task, -1)
        logger.debug(
            f'Delegate {delegate_agent} with task {delegate_task} started at id={delegate_start}'
        )

    def _handle_delegate_observation(self, event: AgentDelegateObservation):
        logger.debug('AgentDelegateObservation received')
        delegate_end = event.id

        # Find the corresponding delegate action and update its end_id
        for delegate_start, (
            delegate_agent,
            delegate_task,
            _,
        ) in self.state.delegates.items():
            if self.state.delegates[delegate_start][2] == -1:
                self.state.delegates[delegate_start] = (
                    delegate_agent,
                    delegate_task,
                    delegate_end,
                )
                logger.debug(
                    f'Delegate {delegate_agent} with task {delegate_task} ended at id={delegate_end}'
                )
                return

        logger.error(
            f'No matching AgentDelegateAction found for AgentDelegateObservation with id={delegate_end}'
        )

    def reset_task(self):
        """Resets the agent's task."""

        self.almost_stuck = 0
        self.agent.reset()

    async def set_agent_state_to(self, new_state: AgentState):
        """Updates the agent's state and handles side effects. Can emit events to the event stream.

        Args:
            new_state (AgentState): The new state to set for the agent.
        """
        logger.debug(
            f'[Agent Controller {self.id}] Setting agent({self.agent.name}) state from {self.state.agent_state} to {new_state}'
        )

        if new_state == self.state.agent_state:
            return

        if new_state == AgentState.STOPPED or new_state == AgentState.ERROR:
            self.reset_task()
        elif (
            new_state == AgentState.RUNNING
            and self.state.agent_state == AgentState.PAUSED
            and self.state.traffic_control_state == TrafficControlState.THROTTLING
        ):
            # user intends to interrupt traffic control and let the task resume temporarily
            self.state.traffic_control_state = TrafficControlState.PAUSED
            # User has chosen to deliberately continue - lets double the max iterations
            if (
                self.state.iteration is not None
                and self.state.max_iterations is not None
                and self._initial_max_iterations is not None
            ):
                if self.state.iteration >= self.state.max_iterations:
                    self.state.max_iterations += self._initial_max_iterations

            if (
                self.state.metrics.accumulated_cost is not None
                and self.max_budget_per_task is not None
                and self._initial_max_budget_per_task is not None
            ):
                if self.state.metrics.accumulated_cost >= self.max_budget_per_task:
                    self.max_budget_per_task += self._initial_max_budget_per_task
        elif self._pending_action is not None and (
            new_state == AgentState.USER_CONFIRMED
            or new_state == AgentState.USER_REJECTED
        ):
            if hasattr(self._pending_action, 'thought'):
                self._pending_action.thought = ''  # type: ignore[union-attr]
            if new_state == AgentState.USER_CONFIRMED:
                self._pending_action.is_confirmed = ActionConfirmationStatus.CONFIRMED  # type: ignore[attr-defined]
            else:
                self._pending_action.is_confirmed = ActionConfirmationStatus.REJECTED  # type: ignore[attr-defined]
            self.event_stream.add_event(self._pending_action, EventSource.AGENT)

        self.state.agent_state = new_state
        self.event_stream.add_event(
            AgentStateChangedObservation('', self.state.agent_state), EventSource.AGENT
        )

        if new_state == AgentState.INIT and self.state.resume_state:
            await self.set_agent_state_to(self.state.resume_state)
            self.state.resume_state = None

    def get_agent_state(self):
        """Returns the current state of the agent.

        Returns:
            AgentState: The current state of the agent.
        """
        return self.state.agent_state

    async def start_delegate(self, action: AgentDelegateAction):
        """Start a delegate agent to handle a subtask.

        OpenHands is a multi-agentic system. A `task` is a conversation between
        OpenHands (the whole system) and the user, which might involve one or more inputs
        from the user. It starts with an initial input (typically a task statement) from
        the user, and ends with either an `AgentFinishAction` initiated by the agent, a
        stop initiated by the user, or an error.

        A `subtask` is a conversation between an agent and the user, or another agent. If a `task`
        is conducted by a single agent, then it's also a `subtask`. Otherwise, a `task` consists of
        multiple `subtasks`, each executed by one agent.

        Args:
            action (AgentDelegateAction): The action containing information about the delegate agent to start.
        """
        agent_cls: Type[Agent] = Agent.get_cls(action.agent)
        agent_config = self.agent_configs.get(action.agent, self.agent.config)
        llm_config = self.agent_to_llm_config.get(action.agent, self.agent.llm.config)
        llm = LLM(config=llm_config)
        delegate_agent = agent_cls(llm=llm, config=agent_config)
        state = State(
            inputs=action.inputs or {},
            local_iteration=0,
            iteration=self.state.iteration,
            max_iterations=self.state.max_iterations,
            delegate_level=self.state.delegate_level + 1,
            # global metrics should be shared between parent and child
            metrics=self.state.metrics,
        )
        logger.info(
            f'[Agent Controller {self.id}]: start delegate, creating agent {delegate_agent.name} using LLM {llm}'
        )
        self.delegate = AgentController(
            sid=self.id + '-delegate',
            agent=delegate_agent,
            event_stream=self.event_stream,
            max_iterations=self.state.max_iterations,
            max_budget_per_task=self.max_budget_per_task,
            agent_to_llm_config=self.agent_to_llm_config,
            agent_configs=self.agent_configs,
            initial_state=state,
            is_delegate=True,
            headless_mode=self.headless_mode,
        )
        await self.delegate.set_agent_state_to(AgentState.RUNNING)

    async def _step(self) -> None:
        """Executes a single step of the parent or delegate agent. Detects stuck agents and limits on the number of iterations and the task budget."""
        if self.get_agent_state() != AgentState.RUNNING:
            await asyncio.sleep(1)
            return

        if self._pending_action:
            await asyncio.sleep(1)
            return

        if self.delegate is not None:
            assert self.delegate != self
            await self._delegate_step()
            return

        logger.info(
            f'{self.agent.name} LEVEL {self.state.delegate_level} LOCAL STEP {self.state.local_iteration} GLOBAL STEP {self.state.iteration}',
            extra={'msg_type': 'STEP'},
        )

        # check if agent hit the resources limit
        stop_step = False
        if self.state.iteration >= self.state.max_iterations:
            stop_step = await self._handle_traffic_control(
                'iteration', self.state.iteration, self.state.max_iterations
            )
        if self.max_budget_per_task is not None:
            current_cost = self.state.metrics.accumulated_cost
            if current_cost > self.max_budget_per_task:
                stop_step = await self._handle_traffic_control(
                    'budget', current_cost, self.max_budget_per_task
                )
        if stop_step:
            return

        self.update_state_before_step()
        action: Action = NullAction()
        try:
            action = self.agent.step(self.state)
            if action is None:
                raise LLMNoActionError('No action was returned')
        except (LLMMalformedActionError, LLMNoActionError, LLMResponseError) as e:
            # report to the user
            # and send the underlying exception to the LLM for self-correction
            await self.report_error(str(e))
            return

        if action.runnable:
            if self.state.confirmation_mode and (
                type(action) is CmdRunAction or type(action) is IPythonRunCellAction
            ):
                action.is_confirmed = ActionConfirmationStatus.AWAITING_CONFIRMATION
            self._pending_action = action

        if not isinstance(action, NullAction):
            if (
                hasattr(action, 'is_confirmed')
                and action.is_confirmed
                == ActionConfirmationStatus.AWAITING_CONFIRMATION
            ):
                await self.set_agent_state_to(AgentState.AWAITING_USER_CONFIRMATION)
            self.event_stream.add_event(action, EventSource.AGENT)

        await self.update_state_after_step()
        logger.info(action, extra={'msg_type': 'ACTION'})

        if self._is_stuck():
            await self.report_error('Agent got stuck in a loop')
            await self.set_agent_state_to(AgentState.ERROR)

    async def _delegate_step(self):
        """Executes a single step of the delegate agent."""
        logger.debug(f'[Agent Controller {self.id}] Delegate not none, awaiting...')
        await self.delegate._step()  # type: ignore[union-attr]
        logger.debug(f'[Agent Controller {self.id}] Delegate step done')
        assert self.delegate is not None
        delegate_state = self.delegate.get_agent_state()
        logger.debug(f'[Agent Controller {self.id}] Delegate state: {delegate_state}')
        if delegate_state == AgentState.ERROR:
            # update iteration that shall be shared across agents
            self.state.iteration = self.delegate.state.iteration

            # close the delegate upon error
            await self.delegate.close()
            self.delegate = None
            self.delegateAction = None

            await self.report_error('Delegator agent encounters an error')
        elif delegate_state in (AgentState.FINISHED, AgentState.REJECTED):
            logger.info(
                f'[Agent Controller {self.id}] Delegate agent has finished execution'
            )
            # retrieve delegate result
            outputs = self.delegate.state.outputs if self.delegate.state else {}

            # update iteration that shall be shared across agents
            self.state.iteration = self.delegate.state.iteration

            # close delegate controller: we must close the delegate controller before adding new events
            await self.delegate.close()

            # update delegate result observation
            # TODO: replace this with AI-generated summary (#2395)
            formatted_output = ', '.join(
                f'{key}: {value}' for key, value in outputs.items()
            )
            content = (
                f'{self.delegate.agent.name} finishes task with {formatted_output}'
            )
            obs: Observation = AgentDelegateObservation(
                outputs=outputs, content=content
            )

            # clean up delegate status
            self.delegate = None
            self.delegateAction = None
            self.event_stream.add_event(obs, EventSource.AGENT)
        return

    async def _handle_traffic_control(
        self, limit_type: str, current_value: float, max_value: float
    ):
        """Handles agent state after hitting the traffic control limit.

        Args:
            limit_type (str): The type of limit that was hit.
            current_value (float): The current value of the limit.
            max_value (float): The maximum value of the limit.
        """
        stop_step = False
        if self.state.traffic_control_state == TrafficControlState.PAUSED:
            logger.info('Hitting traffic control, temporarily resume upon user request')
            self.state.traffic_control_state = TrafficControlState.NORMAL
        else:
            self.state.traffic_control_state = TrafficControlState.THROTTLING
            if self.headless_mode:
                # set to ERROR state if running in headless mode
                # since user cannot resume on the web interface
                await self.report_error(
                    f'Agent reached maximum {limit_type} in headless mode, task stopped. '
                    f'Current {limit_type}: {current_value:.2f}, max {limit_type}: {max_value:.2f}'
                )
                await self.set_agent_state_to(AgentState.ERROR)
            else:
                await self.report_error(
                    f'Agent reached maximum {limit_type}, task paused. '
                    f'Current {limit_type}: {current_value:.2f}, max {limit_type}: {max_value:.2f}. '
                    f'{TRAFFIC_CONTROL_REMINDER}'
                )
                await self.set_agent_state_to(AgentState.PAUSED)
            stop_step = True
        return stop_step

    def get_state(self):
        """Returns the current running state object.

        Returns:
            State: The current state object.
        """
        return self.state

    def set_initial_state(
        self,
        state: State | None,
        max_iterations: int,
        confirmation_mode: bool = False,
    ):
        """Sets the initial state for the agent, either from the previous session, or from a parent agent, or by creating a new one.

        Args:
            state: The state to initialize with, or None to create a new state.
            max_iterations: The maximum number of iterations allowed for the task.
            confirmation_mode: Whether to enable confirmation mode.
        """
        # state from the previous session, state from a parent agent, or a new state
        # note that this is called twice when restoring a previous session, first with state=None
        if state is None:
            self.state = State(
                inputs={},
                max_iterations=max_iterations,
                confirmation_mode=confirmation_mode,
            )
        else:
            self.state = state

        # Set the start_id in the state
        if self.state.start_id == -1:
            self.state.start_id = self.event_stream.get_latest_event_id() + 1
        else:
            logger.debug(
                f'AgentController {self.id} restoring from event {self.state.start_id}'
            )

        # Set the state in the event stream
        self.event_stream.set_state(self.state)

    def _is_stuck(self):
        """Checks if the agent or its delegate is stuck in a loop.

        Returns:
            bool: True if the agent is stuck, False otherwise.
        """
        # check if delegate stuck
        if self.delegate and self.delegate._is_stuck():
            return True

        return self._stuck_detector.is_stuck()

    def __repr__(self):
        return (
            f'AgentController(id={self.id}, agent={self.agent!r}, '
            f'event_stream={self.event_stream!r}, '
            f'state={self.state!r}, agent_task={self.agent_task!r}, '
            f'delegate={self.delegate!r}, _pending_action={self._pending_action!r})'
        )<|MERGE_RESOLUTION|>--- conflicted
+++ resolved
@@ -172,31 +172,6 @@
         Args:
             event (Event): The incoming event to process.
         """
-<<<<<<< HEAD
-        if isinstance(event, ChangeAgentStateAction):
-            await self.set_agent_state_to(event.agent_state)  # type: ignore
-        elif isinstance(event, MessageAction):
-            if event.source == EventSource.USER:
-                logger.info(
-                    event,
-                    extra={'msg_type': 'ACTION', 'event_source': EventSource.USER},
-                )
-                if self.get_agent_state() != AgentState.RUNNING:
-                    await self.set_agent_state_to(AgentState.RUNNING)
-            elif event.source == EventSource.AGENT and event.wait_for_response:
-                await self.set_agent_state_to(AgentState.AWAITING_USER_INPUT)
-        elif isinstance(event, AgentDelegateAction):
-            self._handle_delegate_action(event)
-            await self.start_delegate(event)
-        elif isinstance(event, AgentDelegateObservation):
-            self._handle_delegate_observation(event)
-        elif isinstance(event, AddTaskAction):
-            self.state.root_task.add_subtask(event.parent, event.goal, event.subtasks)
-        elif isinstance(event, ModifyTaskAction):
-            self.state.root_task.set_subtask_state(event.task_id, event.state)
-        elif isinstance(event, AgentFinishAction):
-            self.state.outputs = event.outputs
-=======
         if isinstance(event, Action):
             await self._handle_action(event)
         elif isinstance(event, Observation):
@@ -213,6 +188,7 @@
         elif isinstance(action, MessageAction):
             await self._handle_message_action(action)
         elif isinstance(action, AgentDelegateAction):
+            self._handle_delegate_action(action)
             await self.start_delegate(action)
         elif isinstance(action, AddTaskAction):
             self.state.root_task.add_subtask(
@@ -222,38 +198,12 @@
             self.state.root_task.set_subtask_state(action.task_id, action.state)
         elif isinstance(action, AgentFinishAction):
             self.state.outputs = action.outputs
->>>>>>> c3117e8c
             self.state.metrics.merge(self.state.local_metrics)
             await self.set_agent_state_to(AgentState.FINISHED)
         elif isinstance(action, AgentRejectAction):
             self.state.outputs = action.outputs
             self.state.metrics.merge(self.state.local_metrics)
             await self.set_agent_state_to(AgentState.REJECTED)
-<<<<<<< HEAD
-        elif isinstance(event, Observation):
-            if (
-                self._pending_action
-                and hasattr(self._pending_action, 'is_confirmed')
-                and self._pending_action.is_confirmed
-                == ActionConfirmationStatus.AWAITING_CONFIRMATION
-            ):
-                return
-            if self._pending_action and self._pending_action.id == event.cause:
-                self._pending_action = None
-                if self.state.agent_state == AgentState.USER_CONFIRMED:
-                    await self.set_agent_state_to(AgentState.RUNNING)
-                if self.state.agent_state == AgentState.USER_REJECTED:
-                    await self.set_agent_state_to(AgentState.AWAITING_USER_INPUT)
-                logger.info(event, extra={'msg_type': 'OBSERVATION'})
-            elif isinstance(event, CmdOutputObservation):
-                logger.info(event, extra={'msg_type': 'OBSERVATION'})
-            elif isinstance(event, AgentDelegateObservation):
-                logger.info(event, extra={'msg_type': 'OBSERVATION'})
-            elif isinstance(event, ErrorObservation):
-                logger.info(event, extra={'msg_type': 'OBSERVATION'})
-                if self.state.agent_state == AgentState.ERROR:
-                    self.state.metrics.merge(self.state.local_metrics)
-=======
 
     async def _handle_observation(self, observation: Observation):
         """Handles observation from the event stream.
@@ -281,7 +231,7 @@
         if isinstance(observation, CmdOutputObservation):
             return
         elif isinstance(observation, AgentDelegateObservation):
-            self.state.history.on_event(observation)
+            self._handle_delegate_observation(observation)
         elif isinstance(observation, ErrorObservation):
             if self.state.agent_state == AgentState.ERROR:
                 self.state.metrics.merge(self.state.local_metrics)
@@ -300,7 +250,6 @@
                 await self.set_agent_state_to(AgentState.RUNNING)
         elif action.source == EventSource.AGENT and action.wait_for_response:
             await self.set_agent_state_to(AgentState.AWAITING_USER_INPUT)
->>>>>>> c3117e8c
 
     def _handle_delegate_action(self, event: AgentDelegateAction):
         logger.debug('AgentDelegateAction received')
